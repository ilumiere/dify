--- conflicted
+++ resolved
@@ -11,10 +11,7 @@
   WORKFLOW_DATA_UPDATE,
 } from '../constants'
 import type { Node, WorkflowDataUpdator } from '../types'
-<<<<<<< HEAD
-=======
 import { ControlMode } from '../types'
->>>>>>> d687c7eb
 import {
   getLayoutByDagre,
   initialEdges,
@@ -65,22 +62,14 @@
     if (getNodesReadOnly())
       return
 
-<<<<<<< HEAD
-    setControlMode('pointer')
-=======
     setControlMode(ControlMode.Pointer)
->>>>>>> d687c7eb
   }, [getNodesReadOnly, setControlMode])
 
   const handleModeHand = useCallback(() => {
     if (getNodesReadOnly())
       return
 
-<<<<<<< HEAD
-    setControlMode('hand')
-=======
     setControlMode(ControlMode.Hand)
->>>>>>> d687c7eb
     handleSelectionCancel()
   }, [getNodesReadOnly, setControlMode, handleSelectionCancel])
 
