--- conflicted
+++ resolved
@@ -162,13 +162,10 @@
   setControlPromptEditorRerenderKey: (controlPromptEditorRerenderKey: number) => void
   showImportDSLModal: boolean
   setShowImportDSLModal: (showImportDSLModal: boolean) => void
-<<<<<<< HEAD
   showAddBlock: boolean
   setShowAddBlock: (showAddBlock: boolean) => void
-=======
   showTips: string
   setShowTips: (showTips: string) => void
->>>>>>> f43596f2
 }
 
 export const createWorkflowStore = () => {
@@ -269,13 +266,10 @@
     setControlPromptEditorRerenderKey: controlPromptEditorRerenderKey => set(() => ({ controlPromptEditorRerenderKey })),
     showImportDSLModal: false,
     setShowImportDSLModal: showImportDSLModal => set(() => ({ showImportDSLModal })),
-<<<<<<< HEAD
     showAddBlock: false,
     setShowAddBlock: showAddBlock => set(() => ({ showAddBlock })),
-=======
     showTips: '',
     setShowTips: showTips => set(() => ({ showTips })),
->>>>>>> f43596f2
   }))
 }
 
