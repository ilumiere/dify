--- conflicted
+++ resolved
@@ -54,11 +54,7 @@
         chatColorThemeInverted: 'Inverted',
         invalidHexMessage: 'Invalid hex value',
         sso: {
-<<<<<<< HEAD
-          label: 'SSO ENFORCEMENT',
-=======
           label: 'SSO Authentication',
->>>>>>> b9db182b
           title: 'WebApp SSO',
           description: 'All users are required to login with SSO before using WebApp',
           tooltip: 'Contact the administrator to enable WebApp SSO',
