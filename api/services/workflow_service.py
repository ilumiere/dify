import json
import time
from collections.abc import Sequence
from datetime import datetime, timezone
from typing import Optional

from core.app.apps.advanced_chat.app_config_manager import AdvancedChatAppConfigManager
from core.app.apps.workflow.app_config_manager import WorkflowAppConfigManager
from core.app.segments import Variable
from core.model_runtime.utils.encoders import jsonable_encoder
from core.workflow.entities.node_entities import NodeRunResult, NodeType
from core.workflow.errors import WorkflowNodeRunFailedError
from core.workflow.nodes.event import RunCompletedEvent
from core.workflow.nodes.node_mapping import node_classes
from core.workflow.workflow_entry import WorkflowEntry
from events.app_event import app_draft_workflow_was_synced, app_published_workflow_was_updated
from extensions.ext_database import db
from models.account import Account
from models.model import App, AppMode
from models.workflow import (
    CreatedByRole,
    Workflow,
    WorkflowNodeExecution,
    WorkflowNodeExecutionStatus,
    WorkflowNodeExecutionTriggeredFrom,
    WorkflowType,
)
from services.errors.app import WorkflowHashNotEqualError
from services.workflow.workflow_converter import WorkflowConverter


class WorkflowService:
    """
    Workflow Service
    """

    def get_draft_workflow(self, app_model: App) -> Optional[Workflow]:
        """
        Get draft workflow
        """
        # fetch draft workflow by app_model
        workflow = (
            db.session.query(Workflow)
            .filter(
                Workflow.tenant_id == app_model.tenant_id, Workflow.app_id == app_model.id, Workflow.version == "draft"
            )
            .first()
        )

        # return draft workflow
        return workflow

    def get_published_workflow(self, app_model: App) -> Optional[Workflow]:
        """
        Get published workflow
        """

        if not app_model.workflow_id:
            return None

        # fetch published workflow by workflow_id
        workflow = (
            db.session.query(Workflow)
            .filter(
                Workflow.tenant_id == app_model.tenant_id,
                Workflow.app_id == app_model.id,
                Workflow.id == app_model.workflow_id,
            )
            .first()
        )

        return workflow

    def sync_draft_workflow(
        self,
        *,
        app_model: App,
        graph: dict,
        features: dict,
        unique_hash: Optional[str],
        account: Account,
        environment_variables: Sequence[Variable],
        conversation_variables: Sequence[Variable],
    ) -> Workflow:
        """
        Sync draft workflow
        :raises WorkflowHashNotEqualError
        """
        # fetch draft workflow by app_model
        workflow = self.get_draft_workflow(app_model=app_model)

        if workflow and workflow.unique_hash != unique_hash:
            raise WorkflowHashNotEqualError()

        # validate features structure
        self.validate_features_structure(app_model=app_model, features=features)

        # create draft workflow if not found
        if not workflow:
            workflow = Workflow(
                tenant_id=app_model.tenant_id,
                app_id=app_model.id,
                type=WorkflowType.from_app_mode(app_model.mode).value,
                version="draft",
                graph=json.dumps(graph),
                features=json.dumps(features),
                created_by=account.id,
                environment_variables=environment_variables,
                conversation_variables=conversation_variables,
            )
            db.session.add(workflow)
        # update draft workflow if found
        else:
            workflow.graph = json.dumps(graph)
            workflow.features = json.dumps(features)
            workflow.updated_by = account.id
            workflow.updated_at = datetime.now(timezone.utc).replace(tzinfo=None)
            workflow.environment_variables = environment_variables
            workflow.conversation_variables = conversation_variables

        # commit db session changes
        db.session.commit()

        # trigger app workflow events
        app_draft_workflow_was_synced.send(app_model, synced_draft_workflow=workflow)

        # return draft workflow
        return workflow

    def publish_workflow(self, app_model: App, account: Account, draft_workflow: Optional[Workflow] = None) -> Workflow:
        """
        Publish workflow from draft

        :param app_model: App instance
        :param account: Account instance
        :param draft_workflow: Workflow instance
        """
        if not draft_workflow:
            # fetch draft workflow by app_model
            draft_workflow = self.get_draft_workflow(app_model=app_model)

        if not draft_workflow:
            raise ValueError("No valid workflow found.")

        # create new workflow
        workflow = Workflow(
            tenant_id=app_model.tenant_id,
            app_id=app_model.id,
            type=draft_workflow.type,
            version=str(datetime.now(timezone.utc).replace(tzinfo=None)),
            graph=draft_workflow.graph,
            features=draft_workflow.features,
            created_by=account.id,
            environment_variables=draft_workflow.environment_variables,
            conversation_variables=draft_workflow.conversation_variables,
        )

        # commit db session changes
        db.session.add(workflow)
        db.session.flush()
        db.session.commit()

        app_model.workflow_id = workflow.id
        db.session.commit()

        # trigger app workflow events
        app_published_workflow_was_updated.send(app_model, published_workflow=workflow)

        # return new workflow
        return workflow

    def get_default_block_configs(self) -> list[dict]:
        """
        Get default block configs
        """
        # return default block config
        default_block_configs = []
        for node_type, node_class in node_classes.items():
            default_config = node_class.get_default_config()
            if default_config:
                default_block_configs.append(default_config)

        return default_block_configs

    def get_default_block_config(self, node_type: str, filters: Optional[dict] = None) -> Optional[dict]:
        """
        Get default config of node.
        :param node_type: node type
        :param filters: filter by node config parameters.
        :return:
        """
        node_type_enum: NodeType = NodeType.value_of(node_type)

        # return default block config
        node_class = node_classes.get(node_type_enum)
        if not node_class:
            return None

        default_config = node_class.get_default_config(filters=filters)
        if not default_config:
            return None

        return default_config

    def run_draft_workflow_node(
        self, app_model: App, node_id: str, user_inputs: dict, account: Account
    ) -> WorkflowNodeExecution:
        """
        Run draft workflow node
        """
        # fetch draft workflow by app_model
        draft_workflow = self.get_draft_workflow(app_model=app_model)
        if not draft_workflow:
            raise ValueError("Workflow not initialized")

        # run draft workflow node
        start_at = time.perf_counter()

        try:
            node_instance, generator = WorkflowEntry.single_step_run(
                workflow=draft_workflow,
                node_id=node_id,
                user_inputs=user_inputs,
                user_id=account.id,
            )
<<<<<<< HEAD
=======
        except WorkflowNodeRunFailedError as e:
            workflow_node_execution = WorkflowNodeExecution(
                tenant_id=app_model.tenant_id,
                app_id=app_model.id,
                workflow_id=draft_workflow.id,
                triggered_from=WorkflowNodeExecutionTriggeredFrom.SINGLE_STEP.value,
                index=1,
                node_id=e.node_id,
                node_type=e.node_type.value,
                title=e.node_title,
                status=WorkflowNodeExecutionStatus.FAILED.value,
                error=e.error,
                elapsed_time=time.perf_counter() - start_at,
                created_by_role=CreatedByRole.ACCOUNT.value,
                created_by=account.id,
                created_at=datetime.now(timezone.utc).replace(tzinfo=None),
                finished_at=datetime.now(timezone.utc).replace(tzinfo=None),
            )
            db.session.add(workflow_node_execution)
            db.session.commit()
>>>>>>> 45ab4edb

            node_run_result: NodeRunResult | None = None
            for event in generator:
                if isinstance(event, RunCompletedEvent):
                    node_run_result = event.run_result

                    # sign output files
                    node_run_result.outputs = WorkflowEntry.handle_special_values(node_run_result.outputs)
                    break

            if not node_run_result:
                raise ValueError('Node run failed with no run result')
            
            run_succeeded = True if node_run_result.status == WorkflowNodeExecutionStatus.SUCCEEDED else False
            error = node_run_result.error if not run_succeeded else None
        except WorkflowNodeRunFailedError as e:
            node_instance = e.node_instance
            run_succeeded = False
            node_run_result = None
            error = e.error

        workflow_node_execution = WorkflowNodeExecution()
        workflow_node_execution.tenant_id = app_model.tenant_id
        workflow_node_execution.app_id = app_model.id
        workflow_node_execution.workflow_id = draft_workflow.id
        workflow_node_execution.triggered_from = WorkflowNodeExecutionTriggeredFrom.SINGLE_STEP.value
        workflow_node_execution.index = 1
        workflow_node_execution.node_id = node_id
        workflow_node_execution.node_type = node_instance.node_type.value
        workflow_node_execution.title = node_instance.node_data.title
        workflow_node_execution.elapsed_time = time.perf_counter() - start_at
        workflow_node_execution.created_by_role = CreatedByRole.ACCOUNT.value
        workflow_node_execution.created_by = account.id
        workflow_node_execution.created_at = datetime.now(timezone.utc).replace(tzinfo=None)
        workflow_node_execution.finished_at = datetime.now(timezone.utc).replace(tzinfo=None)

        if run_succeeded and node_run_result:
            # create workflow node execution
<<<<<<< HEAD
            workflow_node_execution.inputs = json.dumps(node_run_result.inputs) if node_run_result.inputs else None
            workflow_node_execution.process_data = json.dumps(node_run_result.process_data) if node_run_result.process_data else None
            workflow_node_execution.outputs = json.dumps(jsonable_encoder(node_run_result.outputs)) if node_run_result.outputs else None
            workflow_node_execution.execution_metadata = json.dumps(jsonable_encoder(node_run_result.metadata)) if node_run_result.metadata else None
            workflow_node_execution.status = WorkflowNodeExecutionStatus.SUCCEEDED.value
        else:
            # create workflow node execution
            workflow_node_execution.status = WorkflowNodeExecutionStatus.FAILED.value
            workflow_node_execution.error = error
=======
            workflow_node_execution = WorkflowNodeExecution(
                tenant_id=app_model.tenant_id,
                app_id=app_model.id,
                workflow_id=draft_workflow.id,
                triggered_from=WorkflowNodeExecutionTriggeredFrom.SINGLE_STEP.value,
                index=1,
                node_id=node_id,
                node_type=node_instance.node_type.value,
                title=node_instance.node_data.title,
                inputs=json.dumps(node_run_result.inputs) if node_run_result.inputs else None,
                process_data=json.dumps(node_run_result.process_data) if node_run_result.process_data else None,
                outputs=json.dumps(jsonable_encoder(node_run_result.outputs)) if node_run_result.outputs else None,
                execution_metadata=(
                    json.dumps(jsonable_encoder(node_run_result.metadata)) if node_run_result.metadata else None
                ),
                status=WorkflowNodeExecutionStatus.SUCCEEDED.value,
                elapsed_time=time.perf_counter() - start_at,
                created_by_role=CreatedByRole.ACCOUNT.value,
                created_by=account.id,
                created_at=datetime.now(timezone.utc).replace(tzinfo=None),
                finished_at=datetime.now(timezone.utc).replace(tzinfo=None),
            )
        else:
            # create workflow node execution
            workflow_node_execution = WorkflowNodeExecution(
                tenant_id=app_model.tenant_id,
                app_id=app_model.id,
                workflow_id=draft_workflow.id,
                triggered_from=WorkflowNodeExecutionTriggeredFrom.SINGLE_STEP.value,
                index=1,
                node_id=node_id,
                node_type=node_instance.node_type.value,
                title=node_instance.node_data.title,
                status=node_run_result.status.value,
                error=node_run_result.error,
                elapsed_time=time.perf_counter() - start_at,
                created_by_role=CreatedByRole.ACCOUNT.value,
                created_by=account.id,
                created_at=datetime.now(timezone.utc).replace(tzinfo=None),
                finished_at=datetime.now(timezone.utc).replace(tzinfo=None),
            )
>>>>>>> 45ab4edb

        db.session.add(workflow_node_execution)
        db.session.commit()

        return workflow_node_execution

    def convert_to_workflow(self, app_model: App, account: Account, args: dict) -> App:
        """
        Basic mode of chatbot app(expert mode) to workflow
        Completion App to Workflow App

        :param app_model: App instance
        :param account: Account instance
        :param args: dict
        :return:
        """
        # chatbot convert to workflow mode
        workflow_converter = WorkflowConverter()

        if app_model.mode not in [AppMode.CHAT.value, AppMode.COMPLETION.value]:
            raise ValueError(f"Current App mode: {app_model.mode} is not supported convert to workflow.")

        # convert to workflow
        new_app = workflow_converter.convert_to_workflow(
            app_model=app_model,
            account=account,
            name=args.get("name"),
            icon_type=args.get("icon_type"),
            icon=args.get("icon"),
            icon_background=args.get("icon_background"),
        )

        return new_app

    def validate_features_structure(self, app_model: App, features: dict) -> dict:
        if app_model.mode == AppMode.ADVANCED_CHAT.value:
            return AdvancedChatAppConfigManager.config_validate(
                tenant_id=app_model.tenant_id, config=features, only_structure_validate=True
            )
        elif app_model.mode == AppMode.WORKFLOW.value:
            return WorkflowAppConfigManager.config_validate(
                tenant_id=app_model.tenant_id, config=features, only_structure_validate=True
            )
        else:
            raise ValueError(f"Invalid app mode: {app_model.mode}")<|MERGE_RESOLUTION|>--- conflicted
+++ resolved
@@ -223,29 +223,6 @@
                 user_inputs=user_inputs,
                 user_id=account.id,
             )
-<<<<<<< HEAD
-=======
-        except WorkflowNodeRunFailedError as e:
-            workflow_node_execution = WorkflowNodeExecution(
-                tenant_id=app_model.tenant_id,
-                app_id=app_model.id,
-                workflow_id=draft_workflow.id,
-                triggered_from=WorkflowNodeExecutionTriggeredFrom.SINGLE_STEP.value,
-                index=1,
-                node_id=e.node_id,
-                node_type=e.node_type.value,
-                title=e.node_title,
-                status=WorkflowNodeExecutionStatus.FAILED.value,
-                error=e.error,
-                elapsed_time=time.perf_counter() - start_at,
-                created_by_role=CreatedByRole.ACCOUNT.value,
-                created_by=account.id,
-                created_at=datetime.now(timezone.utc).replace(tzinfo=None),
-                finished_at=datetime.now(timezone.utc).replace(tzinfo=None),
-            )
-            db.session.add(workflow_node_execution)
-            db.session.commit()
->>>>>>> 45ab4edb
 
             node_run_result: NodeRunResult | None = None
             for event in generator:
@@ -284,7 +261,6 @@
 
         if run_succeeded and node_run_result:
             # create workflow node execution
-<<<<<<< HEAD
             workflow_node_execution.inputs = json.dumps(node_run_result.inputs) if node_run_result.inputs else None
             workflow_node_execution.process_data = json.dumps(node_run_result.process_data) if node_run_result.process_data else None
             workflow_node_execution.outputs = json.dumps(jsonable_encoder(node_run_result.outputs)) if node_run_result.outputs else None
@@ -294,49 +270,6 @@
             # create workflow node execution
             workflow_node_execution.status = WorkflowNodeExecutionStatus.FAILED.value
             workflow_node_execution.error = error
-=======
-            workflow_node_execution = WorkflowNodeExecution(
-                tenant_id=app_model.tenant_id,
-                app_id=app_model.id,
-                workflow_id=draft_workflow.id,
-                triggered_from=WorkflowNodeExecutionTriggeredFrom.SINGLE_STEP.value,
-                index=1,
-                node_id=node_id,
-                node_type=node_instance.node_type.value,
-                title=node_instance.node_data.title,
-                inputs=json.dumps(node_run_result.inputs) if node_run_result.inputs else None,
-                process_data=json.dumps(node_run_result.process_data) if node_run_result.process_data else None,
-                outputs=json.dumps(jsonable_encoder(node_run_result.outputs)) if node_run_result.outputs else None,
-                execution_metadata=(
-                    json.dumps(jsonable_encoder(node_run_result.metadata)) if node_run_result.metadata else None
-                ),
-                status=WorkflowNodeExecutionStatus.SUCCEEDED.value,
-                elapsed_time=time.perf_counter() - start_at,
-                created_by_role=CreatedByRole.ACCOUNT.value,
-                created_by=account.id,
-                created_at=datetime.now(timezone.utc).replace(tzinfo=None),
-                finished_at=datetime.now(timezone.utc).replace(tzinfo=None),
-            )
-        else:
-            # create workflow node execution
-            workflow_node_execution = WorkflowNodeExecution(
-                tenant_id=app_model.tenant_id,
-                app_id=app_model.id,
-                workflow_id=draft_workflow.id,
-                triggered_from=WorkflowNodeExecutionTriggeredFrom.SINGLE_STEP.value,
-                index=1,
-                node_id=node_id,
-                node_type=node_instance.node_type.value,
-                title=node_instance.node_data.title,
-                status=node_run_result.status.value,
-                error=node_run_result.error,
-                elapsed_time=time.perf_counter() - start_at,
-                created_by_role=CreatedByRole.ACCOUNT.value,
-                created_by=account.id,
-                created_at=datetime.now(timezone.utc).replace(tzinfo=None),
-                finished_at=datetime.now(timezone.utc).replace(tzinfo=None),
-            )
->>>>>>> 45ab4edb
 
         db.session.add(workflow_node_execution)
         db.session.commit()
