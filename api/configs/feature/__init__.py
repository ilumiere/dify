--- conflicted
+++ resolved
@@ -1,9 +1,9 @@
 from typing import Optional
 
-from pydantic import AliasChoices, Field, NonNegativeInt, PositiveInt, computed_field
+from configs.feature.hosted_service import HostedServiceConfig
+from pydantic import (AliasChoices, Field, NonNegativeInt, PositiveInt,
+                      computed_field)
 from pydantic_settings import BaseSettings
-
-from configs.feature.hosted_service import HostedServiceConfig
 
 
 class SecurityConfig(BaseSettings):
@@ -406,13 +406,11 @@
         default=False,
     )
 
-<<<<<<< HEAD
     TIDB_SERVERLESS_NUMBER: PositiveInt = Field(
         description='number of tidb serverless cluster',
         default=500,
     )
-=======
->>>>>>> 1399c9d1
+
 
 class WorkspaceConfig(BaseSettings):
     """
