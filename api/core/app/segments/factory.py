--- conflicted
+++ resolved
@@ -80,10 +80,7 @@
     if isinstance(value, float):
         return FloatSegment(value=value)
     if isinstance(value, dict):
-<<<<<<< HEAD
         # TODO: Limit the depth of the object
-=======
->>>>>>> 293fd24e
         return ObjectSegment(value=value)
     if isinstance(value, list):
         return ArrayAnySegment(value=value)
